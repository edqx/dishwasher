const std = @import("std");
const parse = @import("./parse.zig");

const Tree = parse.Tree;

pub const ContentError = error{
    MissingAttribute,
    MissingAttributeValue,
    MissingChild,
    MissingOption,
};

pub const Mode = enum {
    compile_time,
    run_time,
};

fn PopulateShape(comptime T: type, comptime shape: anytype) type {
    // The format method, internally called by `std.fmt.comptimePrint` up to the Zig
    // compiler version 0.14.x, had a eval branch quota of two million (2_000_000).
    //    see: https://github.com/ziglang/zig/blob/6d1f0eca773e688c802e441589495b7bde2f9e3f/lib/std/fmt.zig#L100
    // Since Zig compiler version 0.15.1 `std.fmt.comptimePrint` uses the new IO API. This means
    // that `std.fmt.format` was deprecated in favor of `Writer.print`. Due to this change the eval branch quota for
    // `comptimePrint` is the default (1_000). This is way to small for the data structures usually passed via `shape`.
    // To fix this we set the eval branch quota ourself, using the quota previously set by `std.fmt.format`.
    @setEvalBranchQuota(2_000_000);

    const dest_type_info: std.builtin.Type = @typeInfo(T);
    const ShapeType = @TypeOf(shape);
    const shape_type_info = @typeInfo(ShapeType);

    const shape_print = std.fmt.comptimePrint("{}", .{shape});
    const cannot_be_applied = "Shape " ++ shape_print ++ " cannot be applied to type " ++ @typeName(T);

    return struct {
        /// Represents an instance of the struct to populate along with the source parsed XML tree
        /// with an arena containing all allocations.
        pub const OwnedDocument = struct {
            /// The source parsed XML tree with an arena containing all allocations.
            owned_tree: Tree.Owned,
            /// The created struct instance, populated with XML data.
            value: T,

            pub fn deinit(self: OwnedDocument) void {
                self.owned_tree.deinit();
            }
        };

        pub fn deinit(allocator: std.mem.Allocator, val: T) void {
            switch (shape_type_info) {
                .type => {
                    if (shape == Tree) {
                        return;
                    }
                    if (dest_type_info == .pointer and dest_type_info.pointer.size == .one) {
                        Populate(shape).deinit(allocator, val.*);
                        allocator.destroy(val);
                        return;
                    }
                    Populate(shape).deinit(allocator, val);
                },
                .@"struct" => |struct_info| {
                    if (struct_info.is_tuple) {
                        if (struct_info.fields.len == 2 and shape[0] == .attribute) {
                            allocator.free(val);
                        } else if (struct_info.fields.len == 2 and shape[0] == .attribute_exists) {
                            // no free
                        } else if (struct_info.fields.len == 2 and shape[0] == .maybe) {
                            const ChildType = dest_type_info.optional.child;
                            const child_shape = shape[1];
                            if (val) |non_null| {
                                PopulateShape(ChildType, child_shape).deinit(allocator, non_null);
                            }
                        } else if (struct_info.fields.len == 3 and shape[0] == .elements) {
                            const ChildType = dest_type_info.pointer.child;
                            const child_shape = shape[2];

                            var i = val.len;
                            while (i > 0) {
                                i -= 1;
                                PopulateShape(ChildType, child_shape).deinit(allocator, val[i]);
                            }
                            allocator.free(val);
                        } else if (struct_info.fields.len == 3 and shape[0] == .element) {
                            const child_shape = shape[2];
                            PopulateShape(T, child_shape).deinit(allocator, val);
                        } else if (struct_info.fields.len > 2 and shape[0] == .one_of) {
                            const union_fields = dest_type_info.@"union".fields;
                            inline for (union_fields, 0..) |field, i| {
                                const child_shape = shape[1 + i];
                                if (std.mem.eql(u8, @tagName(val), field.name)) {
                                    PopulateShape(field.type, child_shape)
                                        .deinit(allocator, @field(val, field.name));
                                }
                            }
                        } else {
                            @compileError("Unknown shape: " ++ shape_print);
                        }
                    } else {
                        const struct_fields = dest_type_info.@"struct".fields;
                        const shape_fields = struct_info.fields;

                        comptime var i: usize = shape_fields.len;
                        inline while (i > 0) {
                            i -= 1;
                            const shape_field = shape_fields[i];
                            const base_field = comptime for (struct_fields) |field| {
                                if (std.mem.eql(u8, field.name, shape_field.name)) {
                                    break field;
                                }
                            } else @compileError("Missing field '" ++ shape_field.name ++ "' on base type " ++ @typeName(T));

                            const shape_field_val = @field(shape, shape_field.name);
                            PopulateShape(base_field.type, shape_field_val)
                                .deinit(allocator, @field(val, base_field.name));
                        }
                    }
                },
                .enum_literal => {
                    if (shape == .content or shape == .content_trimmed) {
                        allocator.free(val);
                    }
                },
                else => @compileError("Unknown shape type " ++ shape_print),
            }
        }

        fn fromTreeImpl(
            comptime mode: Mode,
            allocator: std.mem.Allocator,
            tree: Tree,
            attributes: []const Tree.Node.Elem.Attr,
            val: *T,
        ) (std.mem.Allocator.Error || ContentError)!void {
            switch (shape_type_info) {
                .type => {
                    if (shape == Tree) {
                        if (T != Tree) {
                            @compileError(cannot_be_applied ++ ", must be the Tree type");
                        }
                        val.* = tree;
                        return;
                    }
                    if (dest_type_info == .pointer and dest_type_info.pointer.size == .one) {
                        const child_type = dest_type_info.pointer.child;
                        switch (mode) {
                            .compile_time => {
                                if (!dest_type_info.pointer.is_const) {
                                    @compileError(cannot_be_applied ++ ", must be a const pointer when populating at compile time");
                                }
                                val.* = &try Populate(shape).initFromTreeImpl(
                                    mode,
                                    allocator,
                                    tree,
                                    attributes,
                                );
                            },
                            .run_time => {
                                const out = try allocator.create(child_type);
                                errdefer allocator.destroy(out);

                                out.* = try Populate(shape).initFromTreeImpl(
                                    mode,
                                    allocator,
                                    tree,
                                    attributes,
                                );

                                val.* = out;
                            },
                        }
                        return;
                    }
                    if (T != shape) {
                        @compileError(cannot_be_applied);
                    }
                    val.* = try Populate(shape).initFromTreeImpl(
                        mode,
                        allocator,
                        tree,
                        attributes,
                    );
                },
                .@"struct" => |struct_info| {
                    if (struct_info.is_tuple) {
                        if (struct_info.fields.len == 2 and shape[0] == .attribute) {
                            if (T != []const u8 and T != []u8) {
                                @compileError(cannot_be_applied ++ ", must be a string type");
                            }

                            val.* = for (attributes) |attribute| {
                                if (std.mem.eql(u8, attribute.name, shape[1])) {
                                    const value = attribute.value orelse return ContentError.MissingAttributeValue;
                                    break switch (mode) {
                                        .compile_time => value,
                                        .run_time => try allocator.dupe(u8, value),
                                    };
                                }
                            } else return ContentError.MissingAttribute;
                        } else if (struct_info.fields.len == 2 and shape[0] == .attribute_exists) {
                            if (T != bool) {
                                @compileError(cannot_be_applied ++ ", must be a boolean type");
                            }

                            val.* = for (attributes) |attribute| {
                                if (std.mem.eql(u8, attribute.name, shape[1])) {
                                    break true;
                                }
                            } else if (T == bool) false;
                        } else if (struct_info.fields.len == 2 and shape[0] == .maybe) {
                            if (dest_type_info != .optional) {
                                @compileError(cannot_be_applied ++ ", must be optional");
                            }

                            const ChildType = dest_type_info.optional.child;
                            const child_shape = shape[1];

                            val.* = PopulateShape(ChildType, child_shape).initFromTreeImpl(
                                mode,
                                allocator,
                                tree,
                                attributes,
                            ) catch |e| switch (e) {
                                error.MissingAttribute,
                                error.MissingAttributeValue,
                                error.MissingChild,
                                error.MissingOption,
                                => null,
                                else => return e,
                            };
                        } else if (struct_info.fields.len == 3 and shape[0] == .elements) {
                            if (dest_type_info != .pointer or dest_type_info.pointer.size != .slice) {
                                @compileError(cannot_be_applied ++ ", must be a slice type");
                            }

                            const ChildType = dest_type_info.pointer.child;

                            const tag_name = shape[1];
                            const child_shape = shape[2];

                            switch (mode) {
                                .compile_time => {
                                    if (!dest_type_info.pointer.is_const) {
                                        @compileError(cannot_be_applied ++ ", must be a const slice when populating at compile time");
                                    }

                                    var result: []const ChildType = &.{};

                                    for (tree.children) |child| {
                                        switch (child) {
                                            .elem => |elem_child| {
                                                if (std.mem.eql(u8, elem_child.tag_name, tag_name)) {
                                                    result = result ++ .{try PopulateShape(ChildType, child_shape).initFromTreeImpl(
                                                        mode,
                                                        allocator,
                                                        elem_child.tree orelse .{ .children = &.{} },
                                                        elem_child.attributes,
                                                    )};
                                                }
                                            },
                                            else => {},
                                        }
                                    }
                                    val.* = result;
                                },
                                .run_time => {
                                    var result = std.array_list.Managed(ChildType).init(allocator);
                                    errdefer result.deinit();
                                    errdefer {
                                        for (result.items) |item| {
                                            PopulateShape(ChildType, child_shape).deinit(allocator, item);
                                        }
                                    }

                                    for (tree.children) |child| {
                                        switch (child) {
                                            .elem => |elem_child| {
                                                if (std.mem.eql(u8, elem_child.tag_name, tag_name)) {
                                                    try result.append(try PopulateShape(ChildType, child_shape).initFromTreeImpl(
                                                        mode,
                                                        allocator,
                                                        elem_child.tree orelse .{ .children = &.{} },
                                                        elem_child.attributes,
                                                    ));
                                                }
                                            },
                                            else => {},
                                        }
                                    }

                                    val.* = try result.toOwnedSlice();
                                },
                            }
                        } else if (struct_info.fields.len == 3 and shape[0] == .element) {
                            const tag_name = shape[1];
                            const child_shape = shape[2];

                            const elem: Tree.Node.Elem = for (tree.children) |child| {
                                switch (child) {
                                    .elem => |elem_child| {
                                        if (std.mem.eql(u8, elem_child.tag_name, tag_name)) {
                                            break elem_child;
                                        }
                                    },
                                    else => {},
                                }
                            } else return ContentError.MissingChild;

                            try PopulateShape(T, child_shape).fromTreeImpl(
                                mode,
                                allocator,
                                elem.tree orelse .{ .children = &.{} },
                                elem.attributes,
                                val,
                            );
                        } else if (struct_info.fields.len > 2 and shape[0] == .one_of) {
                            if (dest_type_info != .@"union") {
                                @compileError(cannot_be_applied ++ ", must be a union type");
                            }

                            const union_fields = dest_type_info.@"union".fields;
                            const num_child_shapes = struct_info.fields.len - 1;

                            if (union_fields.len != num_child_shapes) {
                                @compileError(cannot_be_applied ++ ", mismatched number of branches");
                            }

                            val.* = inline for (union_fields, 0..num_child_shapes) |field, i| {
                                const child_shape = shape[1 + i];
                                const child_shape_type_info = @typeInfo(@TypeOf(child_shape));
                                if (child_shape_type_info == .enum_literal and child_shape == .none) {
                                    if (field.type != void) {
                                        @compileError(cannot_be_applied ++ ", must be null");
                                    }
                                    break @unionInit(T, field.name, {});
                                }
                                const maybe_found: ?field.type = PopulateShape(field.type, child_shape).initFromTreeImpl(
                                    mode,
                                    allocator,
                                    tree,
                                    attributes,
                                ) catch |e| switch (e) {
                                    error.MissingAttribute,
                                    error.MissingAttributeValue,
                                    error.MissingChild,
                                    error.MissingOption,
                                    => null,
                                    else => return e,
                                };
                                if (maybe_found) |found| {
                                    break @unionInit(T, field.name, found);
                                }
                            } else return ContentError.MissingOption;
                        } else {
                            @compileError("Unknown shape: " ++ shape_print);
                        }
                    } else {
                        if (dest_type_info != .@"struct") {
                            @compileError(cannot_be_applied ++ ", must be a struct type");
                        }

                        const struct_fields = dest_type_info.@"struct".fields;
                        const shape_fields = struct_info.fields;

                        var i: usize = 0;
                        errdefer {
                            switch (mode) {
                                .compile_time => {},
                                .run_time => {
                                    // we have to reverse all of the fields by deinitialising
                                    // them. the problem is that the number of fields that were
                                    // initialised is runtime-known, whereas the fields themselves
                                    // need to be comptime known. so this code is weird.
                                    comptime var j: usize = shape_fields.len;
                                    inline while (j > 0) {
                                        j -= 1;
                                        if (j < i) {
                                            const shape_field = shape_fields[j];
                                            const base_field = comptime for (struct_fields) |field| {
                                                if (std.mem.eql(u8, field.name, shape_field.name)) {
                                                    break field;
                                                }
                                            } else @compileError("Missing field '" ++ shape_field.name ++ "' on base type " ++ @typeName(T));

                                            const shape_field_val = @field(shape, shape_field.name);
                                            PopulateShape(base_field.type, shape_field_val)
                                                .deinit(allocator, @field(val, base_field.name));
                                        }
                                    }
                                },
                            }
                        }

                        inline for (shape_fields) |shape_field| {
                            const base_field = comptime for (struct_fields) |field| {
                                if (std.mem.eql(u8, field.name, shape_field.name)) {
                                    break field;
                                }
                            } else @compileError(cannot_be_applied ++ ", missing field '" ++ shape_field.name);

                            const shape_field_val = @field(shape, shape_field.name);
                            @field(val.*, base_field.name) = try PopulateShape(base_field.type, shape_field_val)
                                .initFromTreeImpl(mode, allocator, tree, attributes);
                            i += 1;
                        }
                    }
                },
                .enum_literal => {
                    if (shape == .content or shape == .content_trimmed) {
                        if (T != []const u8 and T != []u8) {
                            @compileError(cannot_be_applied ++ ", must be a string type");
                        }

                        switch (mode) {
                            .compile_time => {
                                val.* = switch (shape) {
                                    .content => tree.concatTextComptime(),
                                    .content_trimmed => tree.concatTextTrimmedComptime(),
                                    else => unreachable,
                                };
                            },
                            .run_time => {
                                val.* = switch (shape) {
                                    .content => try tree.concatTextAlloc(allocator),
                                    .content_trimmed => try tree.concatTextTrimmedAlloc(allocator),
                                    else => unreachable,
                                };
                            },
                        }
                    }
                },
                else => @compileError("Unknown shape type " ++ shape_print),
            }
        }

        fn initFromTreeImpl(
            comptime mode: Mode,
            allocator: std.mem.Allocator,
            tree: Tree,
            attributes: []const Tree.Node.Elem.Attr,
        ) !T {
            var val: T = undefined;
            switch (dest_type_info) {
                .@"struct" => |structInfo| {
                    inline for (structInfo.fields) |field| {
                        if (field.default_value_ptr) |default_value| {
                            @field(val, field.name) = @as(*field.type, @ptrCast(@alignCast(@constCast(default_value)))).*;
                        }
                    }
                },
                else => {},
            }
            try fromTreeImpl(mode, allocator, tree, attributes, &val);
            return val;
        }

        /// Fill a struct instance from a parsed XML tree known at compile time.
        pub fn fromTreeComptime(comptime tree: Tree, val: *T) !void {
            try fromTreeImpl(.compile_time, undefined, tree, &.{}, val);
        }

        /// Create the struct from a parsed XML tree known at compile time.
        pub fn initFromTreeComptime(comptime tree: Tree) !T {
            return comptime try initFromTreeImpl(.compile_time, undefined, tree, &.{});
        }

        /// Fill a struct instance from a parsed XML tree, owning all allocations.
        pub fn fromTreeOwned(allocator: std.mem.Allocator, tree: Tree, val: *T) !void {
            try fromTreeImpl(.run_time, allocator, tree, &.{}, val);
        }

        /// Create the struct from a parsed XML tree, owning all allocations.
        pub fn initFromTreeOwned(allocator: std.mem.Allocator, tree: Tree) !T {
            return try initFromTreeImpl(.run_time, allocator, tree, &.{});
        }

        /// Create the struct directly, reading from an XML document, returning an arena managing all allocations.
        pub fn fromReader(allocator: std.mem.Allocator, reader: anytype, val: *T) !std.heap.ArenaAllocator {
            var owned_tree = try parse.fromReader(allocator, reader);
            try fromTreeOwned(owned_tree.arena.allocator(), owned_tree.tree, val);
            return owned_tree.arena;
        }

        /// Create the struct directly, reading from an XML document, with an arena to manage all allocations.
        pub fn initFromReader(allocator: std.mem.Allocator, reader: anytype) !OwnedDocument {
            var owned_tree = try parse.fromReader(allocator, reader);
            errdefer owned_tree.deinit();
            const value = try initFromTreeOwned(owned_tree.arena.allocator(), owned_tree.tree);
            return .{ .owned_tree = owned_tree, .value = value };
        }

        /// Fill a struct instance directly from an XML document slice, returning an arena managing all allocations.
        pub fn fromSlice(allocator: std.mem.Allocator, slice: []const u8, val: *T) !std.heap.ArenaAllocator {
            var owned_tree = try parse.fromSlice(allocator, slice);
            errdefer owned_tree.deinit();
            try fromTreeOwned(owned_tree.arena.allocator(), owned_tree.tree, val);
            return owned_tree.arena;
        }

        /// Fill a struct instance directly from an XML document slice known at compile time.
        pub fn fromSliceComptime(slice: []const u8, val: *T) !void {
            const tree = comptime try parse.fromSliceComptime(slice);
            fromTreeComptime(tree, val);
        }

        /// Create the struct directly from an XML slice, with an arena to manage all allocations.
        pub fn initFromSlice(allocator: std.mem.Allocator, slice: []const u8) !OwnedDocument {
            var owned_tree = try parse.fromSlice(allocator, slice);
            errdefer owned_tree.deinit();
            const value = try initFromTreeOwned(owned_tree.arena.allocator(), owned_tree.tree);
            return .{ .owned_tree = owned_tree, .value = value };
        }

        /// Create the struct directly from an XML document slice known at compile time.
        pub fn initFromSliceComptime(comptime slice: []const u8) T {
            const tree = comptime parse.fromSliceComptime(slice);
            return comptime initFromTreeComptime(tree);
        }
    };
}

pub fn ShapeTypeFromType(comptime T: type) type {
    if (T == Tree) {
        return type;
    }

    if (@hasDecl(T, "xml_shape")) {
        return @TypeOf(T.xml_shape);
    }

    @compileError("Type " ++ @typeName(T) ++ " needs an 'xml_shape' declaration to deserialise from XML");
}

pub fn shapeFromType(comptime T: type) ShapeTypeFromType(T) {
    if (T == Tree) {
        return Tree;
    }

    if (@hasDecl(T, "xml_shape")) {
        return T.xml_shape;
    }
}

/// Methods for creating and filling structs from data in an XML document.
pub fn Populate(comptime T: type) type {
    return PopulateShape(T, shapeFromType(T));
}

const Person = struct {
    pub const xml_shape = .{
        .name = .content_trimmed,
        .age = .{ .attribute, "age" },
        .jobs = .{ .elements, "job", .{
            .start_date = .{ .attribute, "start_date" },
            .end_date = .{ .attribute, "end_date" },
            .title = .content_trimmed,
            .fired = .attribute_exists,
        } },
        .location = .{
            .one_of,
            .{ .element, "house", .content },
            .{ .element, "work", .content },
            .none,
        },
        .apprentice = .{ .maybe, .{ .element, "apprentice", Person } },
        .children = .{ .elements, "child", Person },
        .custom_data = .{ .maybe, .{ .element, "custom_data", Tree } },
    };

    name: []const u8,
    age: []const u8,
    jobs: []const struct {
        start_date: []const u8,
        end_date: []const u8,
        title: []const u8,
        fired: bool,
    },
    location: union(enum) {
        house: []const u8,
        work: []const u8,
        none: void,
    },
    apprentice: ?*const Person,
    children: []const Person,
    custom_data: ?Tree,
};

const Document = struct {
    pub const xml_shape = .{
        .people = .{ .elements, "person", Person },
    };

    people: []const Person,
};

const test_buf =
    \\<!-- not biblically accurate... -->
    \\<person age="42">
    \\    Judas
    \\    <job start_date="2019" end_date="2022">software engineeer</job>
    \\    <job start_date="2022" end_date="2023">dishwasher</job>
    \\    <job start_date="2023" end_date="2024">door-to-door salesman</job>
    \\    <house>Nazereth</house>
    \\    <custom_data>
    \\        <temperature unit="celcius">36</temperature>
    \\        <favourite_color>blue</favourite_color>
    \\    </custom_data>
    \\</person>
    \\<person age="40">
    \\    Paul
    \\    <job start_date="40" end_date="-">apostle</job>
    \\    <work>Tarsus</work>
    \\    <child age="20">
    \\        John
    \\        <apprentice age="18">
    \\            Jude
    \\        </apprentice>
    \\        <child age="2">
    \\            Jamie
    \\            <work>baby places</work>
    \\        </child>
    \\    </child>
    \\</person>
;

pub fn expectTestBufDocumentValid(document: Document) !void {
    try std.testing.expectEqual(document.people.len, 2);
    try std.testing.expectEqualSlices(u8, document.people[0].name, "Judas");
    try std.testing.expectEqualSlices(u8, document.people[0].age, "42");
    try std.testing.expectEqual(document.people[0].jobs.len, 3);
    try std.testing.expect(document.people[0].location == .house);
    try std.testing.expectEqualSlices(u8, document.people[0].location.house, "Nazereth");
    try std.testing.expectEqualSlices(u8, document.people[1].name, "Paul");
    try std.testing.expectEqualSlices(u8, document.people[1].age, "40");
    try std.testing.expectEqual(document.people[1].jobs.len, 1);
    try std.testing.expect(document.people[1].location == .work);
    try std.testing.expectEqualSlices(u8, document.people[1].location.work, "Tarsus");

    try std.testing.expect(document.people[0].custom_data != null);
    try std.testing.expectEqual(document.people[0].custom_data.?.children.len, 5);
    try std.testing.expect(document.people[0].custom_data.?.children[1] == .elem);
    try std.testing.expectEqual(document.people[0].custom_data.?.children[1].elem.attributes.len, 1);
    try std.testing.expectEqualSlices(u8, document.people[0].custom_data.?.children[1].elem.attributes[0].name, "unit");
    try std.testing.expect(document.people[0].custom_data.?.children[1].elem.attributes[0].value != null);
    try std.testing.expectEqualSlices(u8, document.people[0].custom_data.?.children[1].elem.attributes[0].value.?, "celcius");
}

test Populate {
    var owned_tree = try parse.fromSlice(std.testing.allocator, test_buf);
    defer owned_tree.deinit();

    const document: Document = try Populate(Document).initFromTreeOwned(std.testing.allocator, owned_tree.tree);
    defer Populate(Document).deinit(std.testing.allocator, document);

    try expectTestBufDocumentValid(document);
}

test "Populate: comptime" {
<<<<<<< HEAD
    @setEvalBranchQuota(8192);
    const tree = try parse.fromSliceComptime(test_buf);
=======
    const tree = comptime parse.fromSliceComptime(test_buf);
>>>>>>> f25e60da
    const document: Document = try comptime Populate(Document).initFromTreeComptime(tree);

    try expectTestBufDocumentValid(document);
}

const DogDocument = struct {
    pub const Dog = struct {
        pub const xml_shape = .{
            .name = .{ .attribute, "name" },
            .ears = .{ .attribute, "ears" },
            .teeth = .{ .attribute, "teeth" },
            .temperament = .{ .element, "temperament", .content_trimmed },
            .colour = .{ .elements, "colour", .content_trimmed },
        };

        name: []const u8,
        ears: []const u8,
        teeth: []const u8,
        temperament: []const u8,
        colour: []const []const u8,
    };

    pub const xml_shape = .{
        .dogs = .{ .elements, "dog", Dog },
    };

    dogs: []const Dog,
};

const test_missing_attribute =
    \\<dog name="Barney" ears="floppy">
    \\    <temperament>stoic</temperament>
    \\    <colour>brown</colour>
    \\    <colour>white</colour>
    \\</dog>
;

test "Populate: error: missing attribute" {
    try std.testing.expectError(ContentError.MissingAttribute, Populate(DogDocument).initFromSlice(std.testing.allocator, test_missing_attribute));
}

const test_missing_attribute_value =
    \\<dog name="Barney" ears="floppy" teeth>
    \\    <temperament>stoic</temperament>
    \\    <colour>brown</colour>
    \\    <colour>white</colour>
    \\</dog>
;

test "Populate: error: missing attribute value" {
    try std.testing.expectError(ContentError.MissingAttributeValue, Populate(DogDocument).initFromSlice(std.testing.allocator, test_missing_attribute_value));
}

const test_missing_child =
    \\<dog name="Barney" ears="floppy" teeth="none">
    \\    <colour>brown</colour>
    \\    <colour>white</colour>
    \\</dog>
;

test "Populate: error: missing child" {
    try std.testing.expectError(ContentError.MissingChild, Populate(DogDocument).initFromSlice(std.testing.allocator, test_missing_child));
}

const OptionDocument = union(enum) {
    pub const xml_shape = .{ .one_of, Shampoo, Microwave };

    pub const Shampoo = struct {
        pub const xml_shape = .{
            .scent = .{ .element, "scent", .content_trimmed },
        };
        scent: []const u8,
    };

    pub const Microwave = struct {
        pub const xml_shape = .{
            .wattage = .{ .element, "wattage", .content_trimmed },
        };

        wattage: []const u8,
    };

    shampoo: Shampoo,
    microwave: Microwave,
};

const test_missing_option =
    \\<dog name="barney"></dog>
;

test "Populate: missing option" {
    try std.testing.expectError(ContentError.MissingOption, Populate(OptionDocument).initFromSlice(std.testing.allocator, test_missing_option));
}<|MERGE_RESOLUTION|>--- conflicted
+++ resolved
@@ -656,12 +656,8 @@
 }
 
 test "Populate: comptime" {
-<<<<<<< HEAD
     @setEvalBranchQuota(8192);
     const tree = try parse.fromSliceComptime(test_buf);
-=======
-    const tree = comptime parse.fromSliceComptime(test_buf);
->>>>>>> f25e60da
     const document: Document = try comptime Populate(Document).initFromTreeComptime(tree);
 
     try expectTestBufDocumentValid(document);
